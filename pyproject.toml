--- conflicted
+++ resolved
@@ -12,17 +12,15 @@
 profile = "black"
 include_trailing_comma = true
 
-[tool.pytest]
-testpaths = [ "src/tests" ]
-
-<<<<<<< HEAD
-[tool.pytest.ini_options]
-markers = [
-    "safety: Tests for Safety Board",
-]
-=======
 [tool.flake518]
 statistics = true
 max-line-length=79
 exclude=[".git", "__pypackages__", ".vscode", ".mypy_cache", "venv"]
->>>>>>> 080821b8
+
+[tool.pytest]
+testpaths = [ "src/tests" ]
+
+[tool.pytest.ini_options]
+markers = [
+    "safety: Tests for Safety Board",
+]